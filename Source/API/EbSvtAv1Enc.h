﻿/*
* Copyright(c) 2019 Intel Corporation
*
* This source code is subject to the terms of the BSD 3-Clause Clear License and
* the Alliance for Open Media Patent License 1.0. If the BSD 3-Clause Clear License
* was not distributed with this source code in the LICENSE file, you can
* obtain it at https://www.aomedia.org/license. If the Alliance for Open
* Media Patent License 1.0 was not distributed with this source code in the
* PATENTS file, you can obtain it at https://www.aomedia.org/license/patent-license.
*/

#ifndef EbSvtAv1Enc_h
#define EbSvtAv1Enc_h

#ifdef __cplusplus
extern "C" {
#endif // __cplusplus

#include <stdint.h>
#include "EbSvtAv1.h"
#include <stdlib.h>
#include <stdio.h>
#include <stdbool.h>
/**
 * @brief SVT-AV1 encoder ABI version
 *
 * Should be increased by 1 everytime a public struct in the encoder
 * has been modified, and reset anytime the major API version has
 * been changed. Used to keep track if a field has been added or not.
 */
#define SVT_AV1_ENC_ABI_VERSION 0

//***HME***

#define MAX_HIERARCHICAL_LEVEL 6
#define REF_LIST_MAX_DEPTH 4
/*!\brief Decorator indicating that given struct/union/enum is packed */
#ifndef ATTRIBUTE_PACKED
#if defined(__GNUC__) && __GNUC__
#define ATTRIBUTE_PACKED __attribute__((packed))
#else
#define ATTRIBUTE_PACKED
#endif
#endif /* ATTRIBUTE_PACKED */
typedef enum ATTRIBUTE_PACKED {
    ENC_MRS        = -3, // Highest quality research mode (slowest)
    ENC_MRP        = -2, // Previous research mode with quality/speed tradeoffs found in v1.8.0
    ENC_MR         = -1, //Research mode with higher quality than M0
    ENC_M0         = 0,
    ENC_M1         = 1,
    ENC_M2         = 2,
    ENC_M3         = 3,
    ENC_M4         = 4,
    ENC_M5         = 5,
    ENC_M6         = 6,
    ENC_M7         = 7,
    ENC_M8         = 8,
    ENC_M9         = 9,
    ENC_M10        = 10,
    ENC_M11        = 11,
    ENC_M12        = 12,
    ENC_M13        = 13,
    MAX_ENC_PRESET = ENC_M13
} EncMode;

#define DEFAULT -1

#define EB_BUFFERFLAG_EOS 0x00000001 // signals the last packet of the stream
#define EB_BUFFERFLAG_SHOW_EXT 0x00000002 // signals that the packet contains a show existing frame at the end
#define EB_BUFFERFLAG_HAS_TD 0x00000004 // signals that the packet contains a TD
#define EB_BUFFERFLAG_IS_ALT_REF 0x00000008 // signals that the packet contains an ALT_REF frame
#define EB_BUFFERFLAG_ERROR_MASK \
    0xFFFFFFF0 // mask for signalling error assuming top flags fit in 4 bits. To be changed, if more flags are added.

/*
 * Struct for storing content light level information
 * Values are stored in BE format
 * Refer to the AV1 specification 6.7.3 for more details
 */
struct EbContentLightLevel {
    uint16_t max_cll;
    uint16_t max_fall;
};

/*
 * Struct for storing x and y chroma points, values are stored in BE format
 */
struct EbSvtAv1ChromaPoints {
    uint16_t x;
    uint16_t y;
};

/*
 * Struct for storing mastering-display information
 * values are stored in BE format
 * Refer to the AV1 specification 6.7.4 for more details
 */
struct EbSvtAv1MasteringDisplayInfo {
    struct EbSvtAv1ChromaPoints r;
    struct EbSvtAv1ChromaPoints g;
    struct EbSvtAv1ChromaPoints b;
    struct EbSvtAv1ChromaPoints white_point;
    uint32_t                    max_luma;
    uint32_t                    min_luma;
};

/************************************************
 * Prediction Structure Config Entry
 *   Contains the basic reference lists and
 *   configurations for each Prediction Structure
 *   Config Entry.
 ************************************************/
typedef struct PredictionStructureConfigEntry {
    uint32_t temporal_layer_index;
    uint32_t decode_order;
} PredictionStructureConfigEntry;

// super-res modes
typedef enum {
    SUPERRES_NONE, // No frame superres allowed.
    SUPERRES_FIXED, // All frames are coded at the specified scale, and super-resolved.
    SUPERRES_RANDOM, // All frames are coded at a random scale, and super-resolved.
    SUPERRES_QTHRESH, // Superres scale for a frame is determined based on q_index.
    SUPERRES_AUTO, // Automatically select superres for appropriate frames.
    SUPERRES_MODES
} SUPERRES_MODE;

// super-res auto search type
typedef enum {
    SUPERRES_AUTO_ALL, // Tries all possible superres ratios
    SUPERRES_AUTO_DUAL, // Tries no superres and q-based superres ratios
    SUPERRES_AUTO_SOLO, // Only apply the q-based superres ratio
    SUPERRES_AUTO_SEARCH_TYPES
} SUPERRES_AUTO_SEARCH_TYPE;

// reference scaling modes
typedef enum {
    RESIZE_NONE, // No frame resize allowed.
    RESIZE_FIXED, // All frames are coded at the specified scale.
    RESIZE_RANDOM, // All frames are coded at a random scale.
    RESIZE_DYNAMIC, // Resize scale for a frame in dynamic.
    RESIZE_RANDOM_ACCESS, // Resize scale frame by event in random access
    RESIZE_MODES
} RESIZE_MODE;

/** The SvtAv1IntraRefreshType is used to describe the intra refresh type.
*/
typedef enum SvtAv1IntraRefreshType {
    SVT_AV1_FWDKF_REFRESH = 1,
    SVT_AV1_KF_REFRESH    = 2,
} SvtAv1IntraRefreshType;

typedef enum {
    SVT_AV1_STREAM_INFO_START                = 1,
    SVT_AV1_STREAM_INFO_FIRST_PASS_STATS_OUT = SVT_AV1_STREAM_INFO_START,

    SVT_AV1_STREAM_INFO_END,
} SVT_AV1_STREAM_INFO_ID;

/*!\brief Generic fixed size buffer structure
 *
 * This structure is able to hold a reference to any fixed size buffer.
 */
typedef struct SvtAv1FixedBuf {
    void    *buf; /**< Pointer to the data. Does NOT own the data! */
    uint64_t sz; /**< Length of the buffer, in chars */
} SvtAv1FixedBuf; /**< alias for struct aom_fixed_buf */

/** Indicates how an S-Frame should be inserted.
*/
typedef enum EbSFrameMode {
    SFRAME_STRICT_BASE =
        1, /**< The considered frame will be made into an S-Frame only if it is a base layer inter frame */
    SFRAME_NEAREST_BASE =
        2, /**< If the considered frame is not an altref frame, the next base layer inter frame will be made into an S-Frame */
} EbSFrameMode;

/* Indicates what prediction structure to use
 * was PredStructure in definitions.h
 * Only SVT_AV1_PRED_LOW_DELAY_B and SVT_AV1_PRED_RANDOM_ACCESS are valid
 */
typedef enum SvtAv1PredStructure {
    SVT_AV1_PRED_LOW_DELAY_P   = 0, // No longer active
    SVT_AV1_PRED_LOW_DELAY_B   = 1,
    SVT_AV1_PRED_RANDOM_ACCESS = 2,
    SVT_AV1_PRED_TOTAL_COUNT   = 3,
    SVT_AV1_PRED_INVALID       = 0xFF,
} SvtAv1PredStructure;

/* Indicates what rate control mode is used.
 * Currently, cqp is distinguised by setting enable_adaptive_quantization to 0
 */
typedef enum SvtAv1RcMode {
    SVT_AV1_RC_MODE_CQP_OR_CRF = 0, // constant quantization parameter/constant rate factor
    SVT_AV1_RC_MODE_VBR        = 1, // variable bit rate
    SVT_AV1_RC_MODE_CBR        = 2, // constant bit rate
} SvtAv1RcMode;

typedef enum SvtAv1FrameUpdateType {
    SVT_AV1_KF_UPDATE,
    SVT_AV1_LF_UPDATE,
    SVT_AV1_GF_UPDATE,
    SVT_AV1_ARF_UPDATE,
    SVT_AV1_OVERLAY_UPDATE,
    SVT_AV1_INTNL_OVERLAY_UPDATE, // Internal Overlay Frame
    SVT_AV1_INTNL_ARF_UPDATE, // Internal Altref Frame
    SVT_AV1_FRAME_UPDATE_TYPES
} SvtAv1FrameUpdateType;

typedef struct SvtAv1FrameScaleEvts {
    uint32_t  evt_num;
    uint64_t *start_frame_nums;
    uint32_t *resize_kf_denoms;
    uint32_t *resize_denoms;
} SvtAv1FrameScaleEvts;

// Will contain the EbEncApi which will live in the EncHandle class
// Only modifiable during config-time.
typedef struct EbSvtAv1EncConfiguration {
    /**
     * @brief Encoder preset used.
     * -2 and -1 are for debug purposes and should not be used.
     * 0 is the highest quality mode but is the slowest,
     * 13 is the fastest mode but is not as high quality.
     *
     * Min value is -2.
     * Max value is 13.
     * Default is 12.
     */
    int8_t enc_mode;

    // GOP Structure

    /* The intra period defines the interval of frames after which you insert an
     * Intra refresh. It is strongly recommended to set the value to multiple of
     * 2^(hierarchical_levels), subtracting one if using open GOP (intra_refresh_type == 1).
     * For instance, to get a 5-second GOP (default being >=5 seconds)
     * with hierarchical_levels = 3 and open GOP you could use 319, 279, 159
     * for 60, 50, or 30 respectively.
     *
     * -1 = no intra update.
     * -2 = auto.
     *
     * Default is -2. */
    int32_t intra_period_length;

    /* Random access.
     *
     * 1 = CRA, open GOP.
     * 2 = IDR, closed GOP.
     *
     * Default is 1. */
    SvtAv1IntraRefreshType intra_refresh_type;

    /* Number of hierarchical layers used to construct GOP.
     * Minigop size = 2^HierarchicalLevels.
     *
     * Default is 5 upt to M12 4, for M13. */
    uint32_t hierarchical_levels;

    /* Prediction structure used to construct GOP. There are two main structures
     * supported, which are: Low Delay (P or B) and Random Access.
     *
     * In Low Delay structure, pictures within a mini GOP refer to the previously
     * encoded pictures in display order. In other words, pictures with display
     * order N can only be referenced by pictures with display order greater than
     * N, and it can only refer pictures with picture order lower than N. The Low
     * Delay structure can be flat structured (e.g. IPPPPPPP...) or hierarchically
     * structured. B/b pictures can be used instead of P/p pictures. However, the
     * reference picture list 0 and the reference picture list 1 will contain the
     * same reference picture.
     *
     * In Random Access structure, the B/b pictures can refer to reference pictures
     * from both directions (past and future).
     *
     * Refer to SvtAv1PredStructure enum for valid values.
     *
     * Default is SVT_AV1_PRED_RANDOM_ACCESS. */
    uint8_t pred_structure;

    // Input Info

    /**
     * @brief Frame width in pixels.
     *
     * Min is 64.
     * Max is 16384.
     * Default is 0.
     */
    uint32_t source_width;

    /**
     * @brief Frame height in pixels
     *
     * Min is 64.
     * Max is 8704.
     * Default is 0.
     */
    uint32_t source_height;

    /* Specifies the maximum frame width/height for the frames represented by the sequence header
     * (max_frame_width_minus_1 and max_frame_height_minus_1, spec 5.5.1).
     * Actual frame height could be equal to or less than this value. E.g. Use this value to indicate
     * the maximum height between renditions when switch frame feature is on.
     */
    uint32_t forced_max_frame_width;
    uint32_t forced_max_frame_height;
    /* Frame rate numerator. When zero, the encoder will use -fps if
     * FrameRateDenominator is also zero, otherwise an error is returned.
     *
     * Default is 0. */
    uint32_t frame_rate_numerator;
    /* Frame rate denominator. When zero, the encoder will use -fps if
     * FrameRateNumerator is also zero, otherwise an error is returned.
     *
     * Default is 0. */
    uint32_t frame_rate_denominator;
    /* Specifies the bit depth of input video.
     *
     * 8 = 8 bit.
     * 10 = 10 bit.
     *
     * Default is 10 for SVT-AV1-PSY, mainline default is 8. */
    uint32_t encoder_bit_depth;

    /**
     * @brief Encoder color format.
     * Only YUV420 is supported for now.
     *
     * Min is YUV400.
     * Max is YUV444.
     * Default is YUV420.
     */
    EbColorFormat encoder_color_format;
    /**
     * @brief Bitstream profile to use.
     * 0: main, 1: high, 2: professional.
     *
     * Min is MAIN_PROFILE.
     * Max is PROFESSIONAL_PROFILE.
     * Default is MAIN_PROFILE.
     */
    EbAv1SeqProfile profile;
    /* Constraints for bitstream in terms of max bitrate and max buffer size.
     *
     * 0 = Main, for most applications.
     * 1 = High, for demanding applications.
     *
     * Default is 0. */
    uint32_t tier;
    /**
     * @brief Bitstream level.
     * 0: autodetect from bitstream, 20: level 2.0, 63: level 6.3, only levels 2.0-6.3 are properly defined.
     * The levels are defined at https://aomediacodec.github.io/av1-spec/av1-spec.pdf
     * under "A.3. Levels".
     *
     * Min is 0.
     * Max is 73.
     * Default is 0.
     */
    uint32_t level;
    /* Color primaries
    * values are from EbColorPrimaries
    Default is 2 (CP_UNSPECIFIED). */
    EbColorPrimaries color_primaries;
    /* Transfer characteristics
    * values are from EbTransferCharacteristics
    Default is 2 (TC_UNSPECIFIED). */
    EbTransferCharacteristics transfer_characteristics;
    /* Matrix coefficients
    * values are from EbMatrixCoefficients
    Default is 2 (MC_UNSPECIFIED). */
    EbMatrixCoefficients matrix_coefficients;
    /* Color range
    * values are from EbColorRange
    * 0: studio swing.
    * 1: full swing.
    Default is 0. */
    EbColorRange color_range;
    /* Mastering display metadata
    * values are from set using svt_aom_parse_mastering_display()
    */
    struct EbSvtAv1MasteringDisplayInfo mastering_display;
    /* Content light level
    * values are from set using svt_aom_parse_content_light_level()
    */
    struct EbContentLightLevel content_light_level;

    /* Chroma sample position
     * Values as per 6.4.2 of the specification:
     * EB_CSP_UNKNOWN:   default
     * EB_CSP_VERTICAL:  value 0 from H.273 AKA "left"
     * EB_CSP_COLOCATED: value 2 from H.273 AKA "top left"
     */
    EbChromaSamplePosition chroma_sample_position;

    // End input info

    /* Rate control mode.
     *
     * Refer to the SvtAv1RcMode enum for valid values
     * Default is 0. */
    uint8_t rate_control_mode;
    // Rate control tuning

    // Quantization
    /* Initial quantization parameter for the Intra pictures used under constant
     * qp rate control mode.
     *
     * Default is 50. */
    uint32_t qp;

    /* force qp values for every picture that are passed in the header pointer
    *
    * Default is 0.*/
    bool use_qp_file;
    /* Target bitrate in bits/second, only applicable when rate control mode is
     * set to 1 (VBR) or 2 (CBR).
     *
     * Default is 2000513. */
    uint32_t target_bit_rate;
    /* maximum bitrate in bits/second, only apllicable when rate control mode is
     * set to 0.
     *
     * Default is 0. */
    uint32_t max_bit_rate;
    /* Maxium QP value allowed for rate control use, only applicable when rate
     * control mode is set to 1. It has to be greater or equal to minQpAllowed.
     *
     * Default is 63. */
    uint32_t max_qp_allowed;
    /* Minimum QP value allowed for rate control use, only applicable when rate
     * control mode is set to 1 or 2. It has to be smaller or equal to maxQpAllowed.
     *
     * Default is 4. */
    uint32_t min_qp_allowed;
    /**
     * @brief Variable Bit Rate Minimum Section Percentage
     *
     * Indicates the minimum bitrate to be used for a single GOP as a percentage
     * of the target bitrate.
     *
     * Min is 0.
     * Max is 100.
     * Default is 0.
     */
    uint32_t vbr_min_section_pct;

    /**
     * @brief Variable Bit Rate Maximum Section Percentage
     *
     * Indicates the maximum bitrate to be used for a single GOP as a percentage
     * of the target bitrate.
     *
     * Min is 0.
     * Max is 10000.
     * Default is 2000.
     */
    uint32_t vbr_max_section_pct;

    /**
     * @brief UnderShoot Percentage
     *
     * Only applicable for VBR and CBR.
     *
     * Indicates the tolerance of the VBR algorithm to undershoot and is used
     * as a trigger threshold for more agressive adaptation of Quantization.
     *
     * Min is 0.
     * Max is 100.
     * Default is 25 for CBR and 50 for VBR.
     */
    uint32_t under_shoot_pct;

    /**
     * @brief OverShoot Percentage
     *
     * Only applicable for VBR and CBR
     *
     * Indicates the tolerance of the VBR algorithm to overshoot and is used as
     * a trigger threshold for more agressive adaptation of Quantization.
     *
     * Min is 0.
     * Max is 100.
     * Default is 25.
     */
    uint32_t over_shoot_pct;

    /**
     * @brief MaxBitRate OverShoot Percentage
     *
     * Only applicable for Capped CRF.
     *
     * Indicates the tolerance of the Capped CRF algorithm to overshoot
     * and is used as a trigger threshold for more agressive adaptation of
     * Quantization.
     *
     * Min is 0.
     * Max is 100.
     * Default is 50.
     */
    uint32_t mbr_over_shoot_pct;

    /**
     * @brief Starting Buffer Level in MilliSeconds
     *
     * Only applicable for CBR.
     *
     * Indicates the amount of data that will be buffered by the decoding
     * application prior to beginning playback, and is expressed in units of
     * time. Must be less than maximum_buffer_size_ms.
     *
     * Min is 20.
     * Max is 10000.
     * Default is 600.
     */
    int64_t starting_buffer_level_ms;

    /**
     * @brief Optimal Buffer Level in MilliSeconds
     *
     * Only applicable for CBR.
     *
     * indicates the amount of data that the encoder should try to maintain in the
     * decoder's buffer, and is expressed in units of time. Must be less than
     * maximum_buffer_size_ms.
     *
     * Min is 20.
     * Max is 10000.
     * Default is 600.
     */
    int64_t optimal_buffer_level_ms;

    /**
     * @brief Maximum Buffer Size in MilliSeconds
     *
     * Only applicable for CBR.
     *
     * indicates the maximum amount of data that may be buffered by the
     * decoding application, and is expressed in units of time.
     *
     * Min is 20.
     * Max is 10000.
     * Default is 1000.
     */
    int64_t maximum_buffer_size_ms;

    // input / output buffer to be used for multi-pass encoding
    SvtAv1FixedBuf rc_stats_buffer;
    int            pass;

    // End rate control tuning

    // Individual tuning flags
    /* use fixed qp offset for every picture based on temporal layer index
    * 0: off (use the auto mode QP)
    * 1: on (the offset is applied on top of the user QP)
    * 2: on (the offset is applied on top of the auto mode QP)
    *
    * Default is 0.*/
    uint8_t use_fixed_qindex_offsets;
    int32_t qindex_offsets[EB_MAX_TEMPORAL_LAYERS];
    int32_t key_frame_chroma_qindex_offset;
    int32_t key_frame_qindex_offset;
    int32_t chroma_qindex_offsets[EB_MAX_TEMPORAL_LAYERS];

    int32_t luma_y_dc_qindex_offset;
    int32_t chroma_u_dc_qindex_offset;
    int32_t chroma_u_ac_qindex_offset;
    int32_t chroma_v_dc_qindex_offset;
    int32_t chroma_v_ac_qindex_offset;

    /**
     * @brief Deblocking loop filter control
     *
     * 0: disabled
     * 1: enabled
     * 2: more accurate (slower)
     */
    uint8_t enable_dlf_flag;

    /* Film grain denoising the input picture
    * Flag to enable the denoising
    *
    * Default is 0. */
    uint32_t film_grain_denoise_strength;

    /**
    * @brief Determines how much denoising is used.
    * Only applicable when film grain is ON.
    *
    * 0 is no denoising (default in SVT-AV1-PSY)
    * 1 is full denoising
    *
    * Default is 0. */
    uint8_t film_grain_denoise_apply;

    /* CDEF Level
    *
    * Default is -1. */
    int cdef_level;

    /* Restoration filtering
    *  enable/disable
    *  set Self-Guided (sg) mode
    *  set Wiener (wn) mode
    *
    * Default is -1. */
    int enable_restoration_filtering;

    /* motion field motion vector
    *
    *  Default is -1. */
    int enable_mfmv;

    /* Flag to enable the scene change detection algorithm.
     *
     * Default is 1. */
    uint32_t scene_change_detection;

    /* Log 2 Tile Rows and columns . 0 means no tiling,1 means that we split the dimension
        * into 2
        * Default is 0. */
    int32_t tile_columns;
    int32_t tile_rows;

    /* When RateControlMode is set to 1 it's best to set this parameter to be
     * equal to the Intra period value (such is the default set by the encoder).
     * When CQP is chosen, then a (2 * minigopsize +1) look ahead is recommended.
     *
     * Default depends on rate control mode.*/
    uint32_t look_ahead_distance;

    /* Enable TPL in look ahead
     * 0 = disable TPL in look ahead
     * 1 = enable TPL in look ahead
     * Default is 0  */
    uint8_t enable_tpl_la;

    /* recode_loop indicates the recode levels,
     * DISALLOW_RECODE = 0, No recode.
     * ALLOW_RECODE_KFMAXBW = 1, Allow recode for KF and exceeding maximum frame bandwidth.
     * ALLOW_RECODE_KFARFGF = 2, Allow recode only for KF/ARF/GF frames.
     * ALLOW_RECODE = 3, Allow recode for all frames based on bitrate constraints.
     * ALLOW_RECODE_DEFAULT = 4, Default setting, ALLOW_RECODE_KFARFGF for M0~5 and
     *                                            ALLOW_RECODE_KFMAXBW for M6~8.
     * default is 4
     */
    uint32_t recode_loop;

    /* Flag to signal the content being a screen sharing content type
    *
    * Default is 0. */
    uint32_t screen_content_mode;

    /* Enable adaptive quantization within a frame using segmentation.
     *
     * For rate control mode 0, setting this to 0 will use CQP mode, else CRF mode will be used.
     * Default is 2. */
    uint8_t enable_adaptive_quantization;

    /**
     * @brief Enable use of ALT-REF (temporally filtered) frames.
     * 0 = off
     * 1 = on
     * 2 = adaptive
     * Default is 1. */
    uint8_t enable_tf;

    bool enable_overlays;
    /**
     * @brief Tune for a particular metric; 0: VQ, 1: PSNR, 2: SSIM.
     *
     * Default is 2 (Tune SSIM) for SVT-AV1-PSY. Mainline SVT-AV1 uses 1 (Tune PSNR) as default.
     */
    uint8_t tune;

    // super-resolution parameters
    uint8_t superres_mode;
    uint8_t superres_denom;
    uint8_t superres_kf_denom;
    uint8_t superres_qthres;
    uint8_t superres_kf_qthres;
    uint8_t superres_auto_search_type;
    /* Decoder-speed-targeted encoder optimization level (produce bitstreams that can be decoded faster).
    * 0: No decoder-targeted speed optimization
    * 1: Level 1 of decoder-targeted speed optimizations (faster decoder-speed than level 0)
    * 2: Level 2 of decoder-targeted speed optimizations (faster decoder-speed than level 1)
    */
    uint8_t fast_decode;
    /* S-Frame interval (frames)
    * 0: S-Frame off
    * >0: S-Frame on and indicates the number of frames after which a frame may be coded as an S-Frame
    */
    int32_t sframe_dist;
    /* Indicates how an S-Frame should be inserted
    * values are from EbSFrameMode
    * SFRAME_STRICT_ARF: the considered frame will be made into an S-Frame only if it is an altref frame
    * SFRAME_NEAREST_ARF: if the considered frame is not an altref frame, the next altref frame will be made into an S-Frame
    */
    EbSFrameMode sframe_mode;

    // End of individual tuning flags

    // Application Specific parameters

    /**
     * @brief API signal for the library to know the channel ID (used for pinning to cores).
     *
     * Min value is 0.
     * Max value is 0xFFFFFFFF.
     * Default is 0.
     */
    uint32_t channel_id;

    /**
     * @brief API signal for the library to know the active number of channels being encoded simultaneously.
     *
     * Min value is 1.
     * Max value is 0xFFFFFFFF.
     * Default is 1.
     */
    uint32_t active_channel_count;

    // Threads management

    /* The level of parallelism refers to how much parallelization the encoder will perform
     * by setting the number of threads and pictures that can be handled simultaneously. If
     * the value is 0, a deafult level will be chosen based on the number of cores on the
     * machine. Levels 1-6 are supported. Beyond that, higher inputs
     * will map to the highest level.
     */
    uint32_t level_of_parallelism;

    /* Pin the execution of threads to the first N logical processors.
     * 0: unpinned
     * N: Pin threads to socket's first N processors
     * default 0 */
    uint32_t pin_threads;

    /* Target socket to run on. For dual socket systems, this can specify which
     * socket the encoder runs on.
     *
     * -1 = Both Sockets.
     *  0 = Socket 0.
     *  1 = Socket 1.
     *
     * Default is -1. */
    int32_t target_socket;

    /* CPU FLAGS to limit assembly instruction set used by encoder.
    * Default is EB_CPU_FLAGS_ALL. */
    EbCpuFlags use_cpu_flags;

    // Debug tools
    /* Instruct the library to calculate the recon to source for PSNR calculation
    *
    * Default is 0.*/
    uint32_t stat_report;

    /**
     * @brief API Signal to output reconstructed yuv used for debug purposes.
     * Using this will affect the speed of encoder.
     *
     * Default is false.
     */
    bool recon_enabled;
    // 1.0.0: Any additional fields shall go after here

    /**
     * @brief Signal that force-key-frames is enabled.
     *
     */
    bool force_key_frames;

    /**
     * @brief Signal to the library to treat intra_period_length as seconds and
     * multiply by fps_num/fps_den.
     */
    bool multiply_keyint;
    // reference scaling parameters
    /**
     * @brief Reference scaling mode
     * the available modes are defined in RESIZE_MODE
     */
    uint8_t resize_mode;
    /**
     * @brief Resize denominator
     * this value can be from 8 to 16, means downscaling to 8/8-8/16 of original
     * resolution in both width and height
     */
    uint8_t resize_denom;
    /**
     * @brief Resize denominator of key frames
     * this value can be from 8 to 16, means downscaling to 8/8-8/16 of original
     * resolution in both width and height
     */
    uint8_t resize_kf_denom;
    /**
     * @brief Signal to the library to enable quantisation matrices
     *
     * Default is true in SVT-AV1-PSY.
     */
    bool enable_qm;
    /**
     * @brief Min quant matrix flatness. Applicable when enable_qm is true.
     * Min value is 0.
     * Max value is 15.
     * Default is 0 in SVT-AV1-PSY, mainline default is 8.
     */
    uint8_t min_qm_level;
    /**
     * @brief Max quant matrix flatness. Applicable when enable_qm is true.
     * Min value is 0.
     * Max value is 15.
     * Default is 15.
     */
    uint8_t max_qm_level;

    /**
     * @brief gop_constraint_rc
     *
     * Currently, only applicable for VBR and  when GoP size is greater than 119 frames.
     *
     * When enabled, the rate control matches the target rate for each GoP.
     *
     * 0: off
     * 1: on
     * Default is 0.
     */
    bool gop_constraint_rc;
    /**
     * @brief scale factors for lambda value for different frame update types
     * factor >> 7 (/ 128) is the actual value in float
     */
    int32_t lambda_scale_factors[SVT_AV1_FRAME_UPDATE_TYPES];

    /* Dynamic gop
    *
    * 0 = disable Dynamic GoP
    * 1 = enable Dynamic GoP
    *  Default is 1. */
    bool enable_dg;
    /**
     * @brief startup_mg_size
     *
     * When enabled, a MG with specified size will be inserted after the key frame.
     * The MG size is determined by 2^startup_mg_size.
     *
     * 0: off
     * 2: set hierarchical levels to 2 (MG size 4)
     * 3: set hierarchical levels to 3 (MG size 8)
     * 4: set hierarchical levels to 4 (MG size 16)
     * Default is 0.
     */
    uint8_t startup_mg_size;

    /**
     * @brief startup_qp_offset
     *
     * When enabled, an offset will be added to the input-qp of the startup GOP prior to the picture-qp derivation
     *
     * Min value is -63.
     * Max value is 63.
     * Default is 0.
     */
    int8_t startup_qp_offset;
    /* @brief reference scaling events for random access mode (resize-mode = 4)
     *
     * evt_num:          total count of events
     * start_frame_nums: array of scaling start frame numbers
     * resize_kf_denoms: array of scaling denominators of key-frame
     * resize_denoms:    array of scaling denominators of non-key-frame
     */
    SvtAv1FrameScaleEvts frame_scale_evts;

    /* ROI map
    *
    * 0 = disable ROI
    * 1 = enable ROI
    *  Default is 0. */
    bool enable_roi_map;

    /* Manually adjust temporal filtering strength
     * 10 + (4 - 0) = 14 (8x weaker)
     * 10 + (4 - 1) = 13 (4x weaker, PSY default)
     * 10 + (4 - 2) = 12 (2x weaker)
     * 10 + (4 - 3) = 11 (mainline default)
     * 10 + (4 - 4) = 10 (2x stronger) */
    uint8_t tf_strength;

    /* Stores the optional film grain synthesis info */
    AomFilmGrain *fgs_table;

    /* New parameters can go in under this line. Also deduct the size of the parameter */
    /* from the padding array */

    /* Variance boost
     * false = disable variance boost
     * true = enable variance boost
     * Default is true in SVT-AV1-PSY. */
    bool enable_variance_boost;
    /* @brief Selects the curve strength to boost low variance regions according to a fast-growing formula
     * Default is 2 */
    uint8_t variance_boost_strength;

    /* @brief Picks a set of eight 8x8 variance values per superblock to determine boost
     * Lower values enable detecting more blocks that need boosting, at the expense of more possible false positives (overall bitrate increase)
     *  1: 1st octile
     *  4: 4th octile
     *  8: 8th octile
     *  Default is 6 */
    uint8_t variance_octile;

    /* @brief Bias towards decreased/increased sharpness in the deblocking loop filter & during rate distortion
     * Minimum value is -7 (less sharp).
     * Maximum value is 7 (more sharp).
     * Default is 1 in svt-av1-psy (medium sharpness). */
    int8_t sharpness;

    /* @brief Enable the user to configure which curve variance boost uses.
     * Curve 1 emphasizes boosting low-medium contrast regions at a modest bitrate increase over the default curve
     *  0: default curve
     *  1: low-medium contrast boost curve
     *  2: still picture curve, tuned for SSIMULACRA2 performance on the CID22 Validation Set
     *  Default is 0. */
    uint8_t variance_boost_curve;

    /* @brief Frame-level luminance-based QP bias to improve quality in low luma scenarios
     * Works by adjusting frame-level QP based on average luminance across a frame
     *  0: Disable luminance-based QP bias
     *  1-100: Enable frame-level luminance-based QP bias. Higher values strengthen the bias
     *  Default is 0 (disabled). */
    uint8_t luminance_qp_bias;

    /* @brief Signal to the library to enable losless coding
     *
     * Default is false.
     */
    bool lossless;

    /* @brief Signal to the library to enable still-picture coding
     *
     * Default is false.
     */
    bool avif;

    /* EXPERIMENTAL new parameters start here. Also deduct the size of the parameter */
    /* from the padding array */

    /* @brief Q index for extended CRF support
     * Value is internally determined by CRF parameter value
     * Default is 0 if CRF is an integer
     */
    uint8_t extended_crf_qindex_offset;

    /* @brief compresses the QP hierarchical layer scale to improve temporal video consistency
     * 0.0: no compression, original SVT-AV1 scaling
     * 0.0-8.0: enable compression, the higher the number the stronger the compression
     *         (different frame quality fluctuation/mean quality tradeoffs)
     * Default is 1.0
     */
    double qp_scale_compress_strength;

    /* @brief Limit transform sizes to a maximum of 32x32 pixels
     * 0: disabled, use transform sizes up to 64x64 pixels
     * 1: enabled, use transform sizes up to 32x32 pixels
     * Default is 0
     */
    bool max_32_tx_size;

    /**
     * @brief Min quant matrix flatness. Applicable when enable_qm is true.
     * Min value is 0.
     * Max value is 15.
     * Default is 8.
     */
    uint8_t min_chroma_qm_level;
    /**
     * @brief Max quant matrix flatness. Applicable when enable_qm is true.
     * Min value is 0.
     * Max value is 15.
     * Default is 15.
     */
    uint8_t max_chroma_qm_level;

    /**
     * @brief Noise normalization strength; modifies the encoder's willingness
     * to boost AC coefficients in low-noise blocks.
     * Min value is 0.
     * Max value is 4.
     * Default is 3.
     */
    uint8_t noise_norm_strength;

    /* Manually adjust TF strength on keyframes
     * 0: disable alt-ref TF on keyframes
     * 1: 10 + (4 - 1) = 13 (4x weaker, PSY default)
     * 2: 10 + (4 - 2) = 12 (2x weaker)
     * 3: 10 + (4 - 3) = 11 (mainline default)
     * 4: 10 + (4 - 4) = 10 (2x stronger) */
     uint8_t kf_tf_strength;

    /**
     * @brief Enable psychovisual rate distortion
     * 0.00: disable PSY-RD
     * 4.00: enable PSY-RD with a strength of 4.00
     * Default is 0.00.
     */
     double psy_rd;

    /**
     * @brief Enable spy-rd, an alternate RD metric that biases towards sharpness/detail retention,
     * at the possible expense of increased blocking and banding
     * 0: disabled
     * 1: full
     * 2: partial (interpolation filter tweaks only)
     * Default is 0
     */
     uint8_t spy_rd;

    /**
     * @brief Prevent macroblocks from being boosted to very low q.
     *
     * Default is 0. 0 = off, 1 = on.
     */
     bool low_q_taper;


    /**
     * @brief Enable sharp-tx, a toggle that enables much sharper transforms decisions for higher fidelity ouput,
     at the possible cost of increasing artifacting
     * 0: disabled
     * 1: enabled
     * Default is 1
     */
     uint8_t sharp_tx;

     /**
     * @brief High Bit-Depth Mode Decision, used to control the bit-depth of the mode decision path.
     * 0: default behavior
     * 1: full 10-bit MD
     * 2: hybrid 8/10-bit MD
     * 3: full 8-bit MD
     * Default is 0
     */
     uint8_t hbd_mds;

     /**
     * @brief Enable complex-hvs, a feature that enables the highest complexity and highest fidelity
     HVS model at the cost of higher CPU time
     * 0: default preset behavior
     * 1: highest complexity HVS model (SSD-Psy)
     * Default is 0
     */
     uint8_t complex_hvs;

     /* @brief Toggle default film grain blocksize behavior
      * 0: use default blocksize behavior (32x32)
      * 1: use adaptive blocksize based on resolution
      *  - 8x8 for <4k
      *  - 16x16 for 4k
      * Default is 1
      */
     bool adaptive_film_grain;

    /*Add 128 Byte Padding to Struct to avoid changing the size of the public configuration struct*/
<<<<<<< HEAD
    uint8_t padding[128 - 2 * sizeof(bool) - 9 * sizeof(uint8_t) - 2 * sizeof(double)];
=======
    uint8_t padding[128 - 3 * sizeof(bool) - 10 * sizeof(uint8_t) - sizeof(double)];
>>>>>>> f1e95541
} EbSvtAv1EncConfiguration;

/**
 * Returns a string containing "v$tag-$commit_count-g$hash${dirty:+-dirty}"
 * @param[out] SVT_AV1_CVS_VERSION
 */
EB_API const char *svt_av1_get_version(void);

/**
 * Returns a string containing only the SVT-AV1-PSY micro-release letter
 * @param[out] SVT_AV1_PSY_RELEASE
 */
EB_API const char *svt_psy_get_version(void);

/**
 * Prints the version header and build information to the file
 * specified by the SVT_LOG_FILE environment variable or stderr
 */
EB_API void svt_av1_print_version(void);

/* STEP 1: Call the library to construct a Component Handle.
     *
     * Parameter:
     * @ **p_handle      Handle to be called in the future for manipulating the
     *                  component.
     * @ *p_app_data      Callback data.
     * @ *config_ptr     Pointer passed back to the client during callbacks, it will be
     *                  loaded with default params from the library. */
EB_API EbErrorType svt_av1_enc_init_handle(
    EbComponentType         **p_handle,
    EbSvtAv1EncConfiguration *config_ptr); // config_ptr will be loaded with default params from the library

/* STEP 2: Set all configuration parameters.
     *
     * Parameter:
     * @ *svt_enc_component              Encoder handler.
     * @ *pComponentParameterStructure  Encoder and buffer configurations will be copied to the library. */
EB_API EbErrorType svt_av1_enc_set_parameter(
    EbComponentType *svt_enc_component,
    EbSvtAv1EncConfiguration
        *pComponentParameterStructure); // pComponentParameterStructure contents will be copied to the library

/* OPTIONAL: Set a single configuration parameter.
     *
     * Parameter:
     * @ *pComponentParameterStructure  Encoder parameters structure.
     * @ *name                          Null terminated string containing the parameter name
     * @ *value                         Null terminated string containing the parameter value */
EB_API EbErrorType svt_av1_enc_parse_parameter(EbSvtAv1EncConfiguration *pComponentParameterStructure, const char *name,
                                               const char *value);

/* STEP 3: Initialize encoder and allocates memory to necessary buffers.
     *
     * Parameter:
     * @ *svt_enc_component  Encoder handler. */
EB_API EbErrorType svt_av1_enc_init(EbComponentType *svt_enc_component);

/* OPTIONAL: Get stream headers at init time.
     *
     * Parameter:
     * @ *svt_enc_component   Encoder handler.
     * @ **output_stream_ptr  Output buffer. */
EB_API EbErrorType svt_av1_enc_stream_header(EbComponentType     *svt_enc_component,
                                             EbBufferHeaderType **output_stream_ptr);

/* OPTIONAL: Release stream headers at init time.
     *
     * Parameter:
     * @ *stream_header_ptr  stream header buffer. */
EB_API EbErrorType svt_av1_enc_stream_header_release(EbBufferHeaderType *stream_header_ptr);

/* STEP 4: Send the picture.
     *
     * Parameter:
     * @ *svt_enc_component  Encoder handler.
     * @ *p_buffer           Header pointer, picture buffer. */
EB_API EbErrorType svt_av1_enc_send_picture(EbComponentType *svt_enc_component, EbBufferHeaderType *p_buffer);

/**
 * @brief Step 5: Receive packet.
 * This function will become blocking if either pic_send_done is set to 1 or if we are in low-delay (pred-struct=1).
 * Otherwise, this function is non-blocking and will return EB_NoErrorEmptyQueue if there are no packets available.
 *
 * @param svt_enc_component The encoder handler
 * @param p_buffer Header pointer to return packet with
 * @param pic_send_done Flag to signal that all input pictures have been sent. Should be either 0 or 1.
 * @return EB_API Either EB_ErrorMax for an encode error or EB_NoErrorEmptyQueue if there are no available packets.
 */
EB_API EbErrorType svt_av1_enc_get_packet(EbComponentType *svt_enc_component, EbBufferHeaderType **p_buffer,
                                          uint8_t pic_send_done);

/* STEP 5-1: Release output buffer back into the pool.
     *
     * Parameter:
     * @ **p_buffer          Header pointer that contains the output packet to be released. */
EB_API void svt_av1_enc_release_out_buffer(EbBufferHeaderType **p_buffer);

/* OPTIONAL: Fill buffer with reconstructed picture.
     *
     * Parameter:
     * @ *svt_enc_component  Encoder handler.
     * @ *p_buffer           Output buffer. */
EB_API EbErrorType svt_av1_get_recon(EbComponentType *svt_enc_component, EbBufferHeaderType *p_buffer);

/* OPTIONAL: get stream information
     *
     * Parameter:
     * @ *svt_enc_component  Encoder handler.
     * @ *stream_info_id SVT_AV1_STREAM_INFO_ID.
     * @ *info         output, the type depends on id */
EB_API EbErrorType svt_av1_enc_get_stream_info(EbComponentType *svt_enc_component, uint32_t stream_info_id, void *info);

/* STEP 6: Deinitialize encoder library.
     *
     * Parameter:
     * @ *svt_enc_component  Encoder handler. */
EB_API EbErrorType svt_av1_enc_deinit(EbComponentType *svt_enc_component);

/* STEP 7: Deconstruct encoder handler.
     *
     * Parameter:
     * @ *svt_enc_component  Encoder handler. */
EB_API EbErrorType svt_av1_enc_deinit_handle(EbComponentType *svt_enc_component);

#ifdef __cplusplus
}
#endif // __cplusplus

#endif // EbSvtAv1Enc_h<|MERGE_RESOLUTION|>--- conflicted
+++ resolved
@@ -1065,11 +1065,7 @@
      bool adaptive_film_grain;
 
     /*Add 128 Byte Padding to Struct to avoid changing the size of the public configuration struct*/
-<<<<<<< HEAD
-    uint8_t padding[128 - 2 * sizeof(bool) - 9 * sizeof(uint8_t) - 2 * sizeof(double)];
-=======
-    uint8_t padding[128 - 3 * sizeof(bool) - 10 * sizeof(uint8_t) - sizeof(double)];
->>>>>>> f1e95541
+    uint8_t padding[128 - 3 * sizeof(bool) - 9 * sizeof(uint8_t) - 2 * sizeof(double)];
 } EbSvtAv1EncConfiguration;
 
 /**
